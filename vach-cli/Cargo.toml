[package]
name = "vach-cli"
version = "0.2.2"
edition = "2018"
authors = ["Jasper Fortuin <zeskeertwee@gmail.com>", "Newton Toto <nyachiengatoto@gmail.com>"]
description = "A command-line tool to work with .vach files"
license = "GPL-2.0"
repository = "https://github.com/zeskeertwee/virtfs-rs"
categories = [
	"command-line-utilities",
	"encoding",
	"game-development"
]
keywords = [
	"archive",
	"command-line",
	"vach",
	"assets",
	"game"
]
readme = "README.md"
include = [
	"src/*",
	"Cargo.toml",
	"../README.md"
]

<<<<<<< HEAD
=======
# See more keys and their definitions at https://doc.rust-lang.org/cargo/reference/manifest.html

[[bin]]
name = "vach"
path = "src/main.rs"

>>>>>>> 11cc7d0c
[dependencies]
indicatif = "0.16.2"
clap = "2.33.3"
anyhow = "1.0.44"
lazy_static = "1.4.0"
tabled = "0.3.0"
log = "0.4.14"
pretty_env_logger = "0.4.0"
<<<<<<< HEAD
vach = {	path = "../vach"	}
walkdir = "2.3.2"
bytesize = "1.1.0"

[[bin]]
name = "vachcli"
path = "src/main.rs"
=======
vach = "0.2.2"
>>>>>>> 11cc7d0c
<|MERGE_RESOLUTION|>--- conflicted
+++ resolved
@@ -24,16 +24,10 @@
 	"Cargo.toml",
 	"../README.md"
 ]
-
-<<<<<<< HEAD
-=======
-# See more keys and their definitions at https://doc.rust-lang.org/cargo/reference/manifest.html
-
 [[bin]]
 name = "vach"
 path = "src/main.rs"
 
->>>>>>> 11cc7d0c
 [dependencies]
 indicatif = "0.16.2"
 clap = "2.33.3"
@@ -42,14 +36,6 @@
 tabled = "0.3.0"
 log = "0.4.14"
 pretty_env_logger = "0.4.0"
-<<<<<<< HEAD
 vach = {	path = "../vach"	}
 walkdir = "2.3.2"
-bytesize = "1.1.0"
-
-[[bin]]
-name = "vachcli"
-path = "src/main.rs"
-=======
-vach = "0.2.2"
->>>>>>> 11cc7d0c
+bytesize = "1.1.0"