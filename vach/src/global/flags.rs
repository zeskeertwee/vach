--- conflicted
+++ resolved
@@ -146,14 +146,10 @@
 			'-'
 		};
 
-<<<<<<< HEAD
 		write!(
 			f,
 			"Flags[{}{}{}]: <{}u16 : {:#016b}>",
 			compressed, encrypted, signed, self.bits, self.bits
 		)
-=======
-		write!(f, "Flags[{}{}{}]: <{}u16 : {:#016b}>", compressed, encrypted, signed, self.bits, self.bits)
->>>>>>> d91b1ce7
 	}
 }